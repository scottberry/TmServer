--- conflicted
+++ resolved
@@ -43,8 +43,6 @@
 @api.route('/tools/<tool_id>/request', methods=['POST'])
 @jwt_required()
 def process_tool_request(tool_id):
-<<<<<<< HEAD
-=======
     """
     Process a generic tool request sent by the client.
     POST payload should have the format:
@@ -68,7 +66,6 @@
     }
 
     """
->>>>>>> 016a3073
     data = json.loads(request.data)
 
     # Check if the request is valid.
