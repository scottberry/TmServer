--- conflicted
+++ resolved
@@ -50,11 +50,8 @@
     wsgi_logger.setLevel(logging_levels[level])
     gc3pie_logger = logging.getLogger('gc3.gc3libs')
     gc3pie_logger.setLevel(logging.CRITICAL)
-<<<<<<< HEAD
-=======
     apscheduler_logger = logging.getLogger('apscheduler')
     apscheduler_logger.setLevel(logging.CRITICAL)
->>>>>>> e9493364
 
 app = create_app()
 
